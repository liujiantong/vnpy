# encoding: UTF-8

'''
'''


from __future__ import print_function

import logging
import os
import json
import hashlib
import hmac
import sys
import time
import traceback
import base64
import zlib
from datetime import datetime, timedelta
from copy import copy
from math import pow
from urllib import urlencode

from requests import ConnectionError

from vnpy.api.rest import RestClient, Request
from vnpy.api.websocket import WebsocketClient
from vnpy.trader.vtGateway import *
from vnpy.trader.vtFunction import getJsonPath, getTempPath


REST_HOST = 'https://www.okex.com'
WEBSOCKET_HOST = 'wss://real.okex.com:10440/websocket/okexapi?compress=true'


# 委托状态类型映射
statusMapReverse = {}
statusMapReverse['0'] = STATUS_NOTTRADED
statusMapReverse['1'] = STATUS_PARTTRADED
statusMapReverse['2'] = STATUS_ALLTRADED
statusMapReverse['-1'] = STATUS_CANCELLED

# 方向和开平映射
typeMap = {}
typeMap[(DIRECTION_LONG, OFFSET_OPEN)] = '1'
typeMap[(DIRECTION_SHORT, OFFSET_OPEN)] = '2'
typeMap[(DIRECTION_LONG, OFFSET_CLOSE)] = '3'
typeMap[(DIRECTION_SHORT, OFFSET_CLOSE)] = '4'
typeMapReverse = {v:k for k,v in typeMap.items()}





########################################################################
class OkexfGateway(VtGateway):
    """OKEX期货接口"""

    #----------------------------------------------------------------------
    def __init__(self, eventEngine, gatewayName=''):
        """Constructor"""
        super(OkexfGateway, self).__init__(eventEngine, gatewayName)
        
        self.qryEnabled = False     # 是否要启动循环查询
        self.localRemoteDict = {}   # localID:remoteID
        self.orderDict = {}         # remoteID:order

        self.fileName = self.gatewayName + '_connect.json'
        self.filePath = getJsonPath(self.fileName, __file__)
        
        self.restApi = OkexfRestApi(self)
        self.wsApi = OkexfWebsocketApi(self)        

    #----------------------------------------------------------------------
    def connect(self):
        """连接"""
        try:
            f = open(self.filePath)
        except IOError:
            log = VtLogData()
            log.gatewayName = self.gatewayName
            log.logContent = u'读取连接配置出错，请检查'
            self.onLog(log)
            return

        # 解析json文件
        setting = json.load(f)
        f.close()
        
        try:
            apiKey = str(setting['apiKey'])
            apiSecret = str(setting['apiSecret'])
            passphrase = str(setting['passphrase'])
            leverage = int(setting['leverage'])
            sessionCount = int(setting['sessionCount'])
        except KeyError:
            log = VtLogData()
            log.gatewayName = self.gatewayName
            log.logContent = u'连接配置缺少字段，请检查'
            self.onLog(log)
            return

        # 创建行情和交易接口对象
        self.restApi.connect(apiKey, apiSecret, passphrase, leverage, sessionCount)
        self.wsApi.connect(apiKey, apiSecret, passphrase)

    #----------------------------------------------------------------------
    def subscribe(self, subscribeReq):
        """订阅行情"""
        self.wsApi.subscribe(subscribeReq)

    #----------------------------------------------------------------------
    def sendOrder(self, orderReq):
        """发单"""
        return self.restApi.sendOrder(orderReq)

    #----------------------------------------------------------------------
    def cancelOrder(self, cancelOrderReq):
        """撤单"""
        self.restApi.cancelOrder(cancelOrderReq)

    #----------------------------------------------------------------------
    def close(self):
        """关闭"""
        self.restApi.stop()
        self.wsApi.stop()
    
    #----------------------------------------------------------------------
    def initQuery(self):
        """初始化连续查询"""
        if self.qryEnabled:
            # 需要循环的查询函数列表
            self.qryFunctionList = [self.queryInfo]

            self.qryCount = 0           # 查询触发倒计时
            self.qryTrigger = 4         # 查询触发点
            self.qryNextFunction = 0    # 上次运行的查询函数索引

            self.startQuery()

    #----------------------------------------------------------------------
    def query(self, event):
        """注册到事件处理引擎上的查询函数"""
        self.qryCount += 1

        if self.qryCount > self.qryTrigger:
            # 清空倒计时
            self.qryCount = 0

            # 执行查询函数
            function = self.qryFunctionList[self.qryNextFunction]
            function()

            # 计算下次查询函数的索引，如果超过了列表长度，则重新设为0
            self.qryNextFunction += 1
            if self.qryNextFunction == len(self.qryFunctionList):
                self.qryNextFunction = 0

    #----------------------------------------------------------------------
    def startQuery(self):
        """启动连续查询"""
        self.eventEngine.register(EVENT_TIMER, self.query)

    #----------------------------------------------------------------------
    def setQryEnabled(self, qryEnabled):
        """设置是否要启动循环查询"""
        self.qryEnabled = qryEnabled
    
    #----------------------------------------------------------------------
    def queryInfo(self):
        """"""
        self.restApi.queryAccount()
        self.restApi.queryPosition()
        


########################################################################
class OkexfRestApi(RestClient):
    """REST API实现"""

    #----------------------------------------------------------------------
    def __init__(self, gateway):
        """Constructor"""
        super(OkexfRestApi, self).__init__()

        self.gateway = gateway                  # type: BitmexGateway # gateway对象
        self.gatewayName = gateway.gatewayName  # gateway对象名称
        
        self.apiKey = ''
        self.apiSecret = ''
        self.passphrase = ''
        self.leverage = 0
        
        self.orderID = 1000000
        self.loginTime = 0
        
        self.contractDict = {}
        self.cancelDict = {}
        self.localRemoteDict = gateway.localRemoteDict
        self.orderDict = gateway.orderDict
    
    #----------------------------------------------------------------------
    def sign(self, request):
        """BitMEX的签名方案"""
        # 生成签名
        timestamp = str(time.time())
        request.data = json.dumps(request.data)
        
        if request.params:
            path = request.path + '?' + urlencode(request.params)
        else:
            path = request.path
            
        msg = timestamp + request.method + path + request.data
        signature = generateSignature(msg, self.apiSecret)
        
        # 添加表头
        request.headers = {
            'OK-ACCESS-KEY': self.apiKey,
            'OK-ACCESS-SIGN': signature,
            'OK-ACCESS-TIMESTAMP': timestamp,
            'OK-ACCESS-PASSPHRASE': self.passphrase,
            'Content-Type': 'application/json'
        }
        return request
    
    #----------------------------------------------------------------------
    def connect(self, apiKey, apiSecret, passphrase, leverage, sessionCount):
        """连接服务器"""
        self.apiKey = apiKey
        self.apiSecret = apiSecret
        self.passphrase = passphrase
        self.leverage = leverage
        self.loginTime = int(datetime.now().strftime('%y%m%d%H%M%S')) * self.orderID
        
        self.init(REST_HOST)
        self.start(sessionCount)
        self.writeLog(u'REST API启动成功')
        
        self.queryContract()
    
    #----------------------------------------------------------------------
    def writeLog(self, content):
        """发出日志"""
        log = VtLogData()
        log.gatewayName = self.gatewayName
        log.logContent = content
        self.gateway.onLog(log)
    
    #----------------------------------------------------------------------
    def sendOrder(self, orderReq):# type: (VtOrderReq)->str
        """"""
        self.orderID += 1
        orderID = str(self.loginTime + self.orderID)
        vtOrderID = '.'.join([self.gatewayName, orderID])
        
        type_ = typeMap[(orderReq.direction, orderReq.offset)]
        data = {
            'client_oid': orderID,
            'instrument_id': orderReq.symbol,
            'type': type_,
            'price': orderReq.price,
            'size': orderReq.volume,
            'leverage': self.leverage,
        }
        
        order = VtOrderData()
        order.gatewayName = self.gatewayName
        order.symbol = orderReq.symbol
        order.exchange = 'OKEX'
        order.vtSymbol = '.'.join([order.symbol, order.exchange])
        order.orderID = orderID
        order.vtOrderID = vtOrderID
        order.direction = orderReq.direction
        order.offset = orderReq.offset
        order.price = orderReq.price
        order.totalVolume = orderReq.volume
        
        self.addRequest('POST', '/api/futures/v3/order', 
                        callback=self.onSendOrder, 
                        data=data, 
                        extra=order,
                        onFailed=self.onSendOrderFailed,
                        onError=self.onSendOrderError)
        return vtOrderID
    
    #----------------------------------------------------------------------
    def cancelOrder(self, cancelOrderReq):
        """"""
        symbol = cancelOrderReq.symbol
        orderID = cancelOrderReq.orderID
        remoteID = self.localRemoteDict.get(orderID, None)
        if not remoteID:
            self.cancelDict[orderID] = cancelOrderReq
            return
        
        req = {
            'instrument_id': symbol,
            'order_id': remoteID
        }
        path = '/api/futures/v3/cancel_order/%s/%s' %(symbol, remoteID)
        self.addRequest('POST', path, 
                        callback=self.onCancelOrder, 
                        data=req)

    #----------------------------------------------------------------------
    def queryContract(self):
        """"""
        self.addRequest('GET', '/api/futures/v3/instruments', 
                        callback=self.onQueryContract)
    
    #----------------------------------------------------------------------
    def queryAccount(self):
        """"""
        self.addRequest('GET', '/api/futures/v3/accounts', 
                        callback=self.onQueryAccount)
    
    #----------------------------------------------------------------------
    def queryPosition(self):
        """"""
        self.addRequest('GET', '/api/futures/v3/position', 
                        callback=self.onQueryPosition)  
    
    #----------------------------------------------------------------------
    def queryOrder(self):
        """"""
        for symbol in self.contractDict.keys():
            # 未成交
            req = {
                'instrument_id': symbol,
                'status': 0
            }
            path = '/api/futures/v3/orders/%s' %symbol
            self.addRequest('GET', path, params=req,
                            callback=self.onQueryOrder)
            
            # 部分成交
            req2 = {
                'instrument_id': symbol,
                'status': 1
            }
            self.addRequest('GET', path, params=req2,
                            callback=self.onQueryOrder)
    
    #----------------------------------------------------------------------
    def onQueryContract(self, data, request):
        """"""
        for d in data:
            contract = VtContractData()
            contract.gatewayName = self.gatewayName
            
            contract.symbol = d['instrument_id']
            contract.exchange = 'OKEX'
            contract.vtSymbol = '.'.join([contract.symbol, contract.exchange])
            
            contract.name = contract.symbol
            contract.productClass = PRODUCT_FUTURES
            contract.priceTick = float(d['tick_size'])
            contract.size = int(d['trade_increment'])
            
            self.contractDict[contract.symbol] = contract
            self.gateway.onContract(contract)
        
        self.writeLog(u'合约信息查询成功')
        
        self.queryOrder()
        self.queryAccount()
        self.queryPosition()
        
    #----------------------------------------------------------------------
    def onQueryAccount(self, data, request):
        """"""
        for currency, d in data['info'].items():
            account = VtAccountData()
            account.gatewayName = self.gatewayName
            
            account.accountID = currency
            account.vtAccountID = '.'.join([account.gatewayName, account.accountID])
            
            account.balance = float(d['equity'])
            account.available = float(d['total_avail_balance'])
            #account.margin = float(d['margin'])
            #account.positionProfit = float(d['unrealized_pnl'])
            #account.closeProfit = float(d['realized_pnl'])
            
            self.gateway.onAccount(account)
    
    #----------------------------------------------------------------------
    def onQueryPosition(self, data, request):
        """"""
<<<<<<< HEAD
        for holding in data['holding']:
            for d in holding:
                longPosition = VtPositionData()
                longPosition.gatewayName = self.gatewayName
                longPosition.symbol = d['instrument_id']
                longPosition.exchange = 'OKEX'
                longPosition.vtSymbol = '.'.join([longPosition.symbol, longPosition.exchange])
                longPosition.direction = DIRECTION_LONG
                longPosition.vtPositionName = '.'.join([longPosition.vtSymbol, longPosition.direction])
                longPosition.position = int(d['long_qty'])
                longPosition.frozen = longPosition.position - int(d['long_avail_qty'])
                longPosition.price = float(d['long_avg_cost'])
                
                shortPosition = copy(longPosition)
                shortPosition.direction = DIRECTION_SHORT
                shortPosition.vtPositionName = '.'.join([shortPosition.vtSymbol, shortPosition.direction])
                shortPosition.position = int(d['short_qty'])
                shortPosition.frozen = shortPosition.position - int(d['short_avail_qty'])
                shortPosition.price = float(d['short_avg_cost'])
                
                self.gateway.onPosition(longPosition)
                self.gateway.onPosition(shortPosition)
=======
        if not data['holding']:
            return
        
        for d in data['holding'][0]:
            longPosition = VtPositionData()
            longPosition.gatewayName = self.gatewayName
            longPosition.symbol = d['instrument_id']
            longPosition.exchange = 'OKEX'
            longPosition.vtSymbol = '.'.join([longPosition.symbol, longPosition.exchange])
            longPosition.direction = DIRECTION_LONG
            longPosition.vtPositionName = '.'.join([longPosition.vtSymbol, longPosition.direction])
            longPosition.position = int(d['long_qty'])
            longPosition.frozen = longPosition.position - int(d['long_avail_qty'])
            longPosition.price = float(d['long_avg_cost'])
            
            shortPosition = copy(longPosition)
            shortPosition.direction = DIRECTION_SHORT
            shortPosition.vtPositionName = '.'.join([shortPosition.vtSymbol, shortPosition.direction])
            shortPosition.position = int(d['short_qty'])
            shortPosition.frozen = shortPosition.position - int(d['short_avail_qty'])
            shortPosition.price = float(d['short_avg_cost'])
            
            self.gateway.onPosition(longPosition)
            self.gateway.onPosition(shortPosition)
>>>>>>> 389a98ab
    
    #----------------------------------------------------------------------
    def onQueryOrder(self, data, request):
        """"""
        for d in data['order_info']:
            order = VtOrderData()
            order.gatewayName = self.gatewayName
            
            order.symbol = d['instrument_id']
            order.exchange = 'OKEX'
            order.vtSymbol = '.'.join([order.symbol, order.exchange])
            
            self.orderID += 1
            order.orderID = str(self.loginTime + self.orderID)
            order.vtOrderID = '.'.join([self.gatewayName, order.orderID])
            self.localRemoteDict[order.orderID] = d['order_id']
            
            order.price = float(d['price'])
            order.totalVolume = int(d['size'])
            order.tradedVolume = int(d['filled_qty'])
            order.status = statusMapReverse[d['status']]
            order.direction, order.offset = typeMapReverse[d['type']]
            
            dt = datetime.strptime(d['timestamp'], '%Y-%m-%dT%H:%M:%S.%fZ')
            order.orderTime = dt.strftime('%H:%M:%S')
            
            self.gateway.onOrder(order)
            self.orderDict[d['order_id']] = order
    
    #----------------------------------------------------------------------
    def onSendOrderFailed(self, data, request):
        """
        下单失败回调：服务器明确告知下单失败
        """
        order = request.extra
        order.status = STATUS_REJECTED
        self.gateway.onOrder(order)
    
    #----------------------------------------------------------------------
    def onSendOrderError(self, exceptionType, exceptionValue, tb, request):
        """
        下单失败回调：连接错误
        """
        order = request.extra
        order.status = STATUS_REJECTED
        self.gateway.onOrder(order)
    
    #----------------------------------------------------------------------
    def onSendOrder(self, data, request):
        """"""
        self.localRemoteDict[data['client_oid']] = data['order_id']
        self.orderDict[data['order_id']] = request.extra
        
        if data['client_oid'] in self.cancelDict:
            req = self.cancelDict.pop(data['client_oid'])
            self.cancelOrder(req)
    
    #----------------------------------------------------------------------
    def onCancelOrder(self, data, request):
        """"""
        pass
    
    #----------------------------------------------------------------------
    def onFailed(self, httpStatusCode, request):  # type:(int, Request)->None
        """
        请求失败处理函数（HttpStatusCode!=2xx）.
        默认行为是打印到stderr
        """
        e = VtErrorData()
        e.gatewayName = self.gatewayName
        e.errorID = httpStatusCode
        e.errorMsg = request.response.text
        self.gateway.onError(e)
        print(request.response.text)
    
    #----------------------------------------------------------------------
    def onError(self, exceptionType, exceptionValue, tb, request):
        """
        Python内部错误处理：默认行为是仍给excepthook
        """
        e = VtErrorData()
        e.gatewayName = self.gatewayName
        e.errorID = exceptionType
        e.errorMsg = exceptionValue
        self.gateway.onError(e)

        sys.stderr.write(self.exceptionDetail(exceptionType, exceptionValue, tb, request))


########################################################################
class OkexfWebsocketApi(WebsocketClient):
    """"""

    #----------------------------------------------------------------------
    def __init__(self, gateway):
        """Constructor"""
        super(OkexfWebsocketApi, self).__init__()
        
        self.gateway = gateway
        self.gatewayName = gateway.gatewayName
        
        self.apiKey = ''
        self.apiSecret = ''
        self.passphrase = ''
        
        self.orderDict = gateway.orderDict
        self.localRemoteDict = gateway.localRemoteDict
        
        self.tradeID = 0
        self.callbackDict = {}
        self.channelSymbolDict = {}
        self.tickDict = {}
    
    #----------------------------------------------------------------------
    def unpackData(self, data):
        """重载"""
        return json.loads(zlib.decompress(data, -zlib.MAX_WBITS))
        
    #----------------------------------------------------------------------
    def connect(self, apiKey, apiSecret, passphrase):
        """"""
        self.apiKey = apiKey
        self.apiSecret = apiSecret
        self.passphrase = passphrase
        
        self.init(WEBSOCKET_HOST)
        self.start()
    
    #----------------------------------------------------------------------
    def onConnected(self):
        """连接回调"""
        self.writeLog(u'Websocket API连接成功')
        self.login()
    
    #----------------------------------------------------------------------
    def onDisconnected(self):
        """连接回调"""
        self.writeLog(u'Websocket API连接断开')
    
    #----------------------------------------------------------------------
    def onPacket(self, packet):
        """数据回调"""
        d = packet[0]
        
        channel = d['channel']
        callback = self.callbackDict.get(channel, None)
        if callback:
            callback(d)
    
    #----------------------------------------------------------------------
    def onError(self, exceptionType, exceptionValue, tb):
        """Python错误回调"""
        e = VtErrorData()
        e.gatewayName = self.gatewayName
        e.errorID = exceptionType
        e.errorMsg = exceptionValue
        self.gateway.onError(e)
        
        sys.stderr.write(self.exceptionDetail(exceptionType, exceptionValue, tb))
    
    #----------------------------------------------------------------------
    def writeLog(self, content):
        """发出日志"""
        log = VtLogData()
        log.gatewayName = self.gatewayName
        log.logContent = content
        self.gateway.onLog(log)    

    #----------------------------------------------------------------------
    def login(self):
        """"""
        timestamp = str(time.time())
        
        msg = timestamp + 'GET' + '/users/self/verify'
        signature = generateSignature(msg, self.apiSecret)
        
        req = {
            "event": "login",
            "parameters": {
                "api_key": self.apiKey,
                "timestamp": timestamp,
                "passphrase": self.passphrase,
                "sign": signature
            }
        }
        self.sendPacket(req)
        
        self.callbackDict['login'] = self.onLogin
        
    #----------------------------------------------------------------------
    def subscribe(self, subscribeReq):
        """"""
        # V3到V1的代码转换
        currency, contractType = convertSymbol(subscribeReq.symbol)
        
        # 订阅成交
        channel1 = 'ok_sub_futureusd_%s_ticker_%s' %(currency, contractType)
        self.callbackDict[channel1] = self.onTick
        self.channelSymbolDict[channel1] = subscribeReq.symbol
        
        req1 = {
            'event': 'addChannel',
            'channel': channel1
        }
        self.sendPacket(req1)
        
        # 订阅深度
        channel2 = 'ok_sub_futureusd_%s_depth_%s_5' %(currency, contractType)
        self.callbackDict[channel2] = self.onDepth
        self.channelSymbolDict[channel2] = subscribeReq.symbol
        
        req2 = {
            'event': 'addChannel',
            'channel': channel2
        }
        self.sendPacket(req2)
        
        # 创建Tick对象
        tick = VtTickData()
        tick.gatewayName = self.gatewayName
        tick.symbol = subscribeReq.symbol
        tick.exchange = 'OKEX'
        tick.vtSymbol = '.'.join([tick.symbol, tick.exchange])
        self.tickDict[tick.symbol] = tick
    
    #----------------------------------------------------------------------
    def onLogin(self, d):
        """"""
        data = d['data']
        if not data['result']:
            return
        
        # 订阅交易相关推送
        self.sendPacket({'event': 'addChannel', 'channel': 'ok_sub_futureusd_trades'})
        self.sendPacket({'event': 'addChannel', 'channel': 'ok_sub_futureusd_userinfo'})
        self.sendPacket({'event': 'addChannel', 'channel': 'ok_sub_futureusd_positions'})
        
        self.callbackDict['ok_sub_futureusd_trades'] = self.onTrade
        self.callbackDict['ok_sub_futureusd_userinfo'] = self.onAccount
        self.callbackDict['ok_sub_futureusd_positions'] = self.onPosition

    #----------------------------------------------------------------------
    def onTick(self, d):
        """"""
        data = d['data']
        channel = d['channel']
        
        symbol = self.channelSymbolDict[channel]
        tick = self.tickDict[symbol]
        
        tick.lastPrice = float(data['last'])
        tick.highPrice = float(data['high'])
        tick.lowPrice = float(data['low'])
        tick.volume = float(data['vol'])
        
        tick = copy(tick)
        self.gateway.onTick(tick)

    #----------------------------------------------------------------------
    def onDepth(self, d):
        """"""
        data = d['data']
        channel = d['channel']
        
        symbol = self.channelSymbolDict[channel]
        tick = self.tickDict[symbol]
        
        for n, buf in enumerate(data['bids']):
            price, volume = buf[:2]
            tick.__setattr__('bidPrice%s' %(n+1), float(price))
            tick.__setattr__('bidVolume%s' %(n+1), int(volume))
        
        for n, buf in enumerate(data['asks']):
            price, volume = buf[:2]
            tick.__setattr__('askPrice%s' %(5-n), float(price))
            tick.__setattr__('askVolume%s' %(5-n), int(volume))
        
        dt = datetime.fromtimestamp(data['timestamp']/1000)
        tick.date = dt.strftime('%Y%m%d')
        tick.time = dt.strftime('%H:%M:%S')
        
        tick = copy(tick)
        self.gateway.onTick(tick)
    
    #----------------------------------------------------------------------
    def onTrade(self, d):
        """"""
        data = d['data']
        order = self.orderDict.get(str(data['orderid']), None)
        if not order:
            currency = data['contract_name'][:3]
            expiry = str(data['contract_id'])[2:8]
            
            order = VtOrderData()
            order.gatewayName = self.gatewayName
            order.symbol = '%s-USD-%s' %(currency, expiry)
            order.exchange = 'OKEX'
            order.vtSymbol = '.'.join([order.symbol, order.exchange])
            
            restApi = self.gateway.restApi
            restApi.orderID += 1
            order.orderID = str(restApi.loginTime + restApi.orderID)
            order.vtOrderID = '.'.join([self.gatewayName, order.orderID])
            order.orderTime = data['create_date_str'].split(' ')[-1]
            order.price = data['price']
            order.totalVolume = int(data['amount'])
            order.direction, order.offset = typeMapReverse[str(data['type'])]
            
            self.localRemoteDict[order.orderID] = str(data['orderid'])
            self.orderDict[str(data['orderid'])] = order
        
        volumeChange = int(data['deal_amount']) - order.tradedVolume
        
        order.status = statusMapReverse[str(data['status'])]
        order.tradedVolume = int(data['deal_amount'])
        self.gateway.onOrder(copy(order))
        
        if volumeChange:
            self.tradeID += 1
            
            trade = VtTradeData()
            trade.gatewayName = order.gatewayName
            trade.symbol = order.symbol
            trade.exchange = order.exchange
            trade.vtSymbol = order.vtSymbol
            
            trade.orderID = order.orderID
            trade.vtOrderID = order.vtOrderID
            trade.tradeID = str(self.tradeID)
            trade.vtTradeID = '.'.join([self.gatewayName, trade.tradeID])
            
            trade.direction = order.direction
            trade.offset = order.offset
            trade.volume = volumeChange
            trade.price = float(data['price_avg'])
            trade.tradeTime = datetime.now().strftime('%H:%M:%S')
            self.gateway.onTrade(trade)
        
    #----------------------------------------------------------------------
    def onAccount(self, d):
        """"""
        data = d['data']
        currency = data['symbol'].split('_')[0]
        
        account = VtAccountData()
        account.gatewayName = self.gatewayName
        account.accountID = currency
        account.vtAccountID = '.'.join([self.gatewayName, account.accountID])
        
        account.balance = data['balance']
        account.available = data['balance'] - data['keep_deposit']
        
        self.gateway.onAccount(account)
    
    #----------------------------------------------------------------------
    def onPosition(self, d):
        """"""
        data = d['data']
        
        for buf in data['positions']:
            position = VtPositionData()
            position.gatewayName = self.gatewayName
            
            currency = buf['contract_name'][:3]
            expiry = str(buf['contract_id'])[2:8]
            position.symbol = '%s-USD-%s' %(currency, expiry)
            position.exchange = 'OKEX'
            position.vtSymbol = '.'.join([position.symbol, position.exchange])
            position.position = int(buf['hold_amount'])
            position.frozen = int(buf['hold_amount']) - int(buf['eveningup'])
            position.price = float(buf['avgprice'])
            
            if buf['position'] == 1:
                position.direction = DIRECTION_LONG
            else:
                position.direction = DIRECTION_SHORT
            position.vtPositionName = '.'.join([position.vtSymbol, position.direction])
            self.gateway.onPosition(position)


#----------------------------------------------------------------------
def generateSignature(msg, apiSecret):
    """签名V3"""
    return base64.b64encode(hmac.new(apiSecret, msg.encode(), hashlib.sha256).digest())



symbolMap = {}      # 代码映射v3 symbol:(v1 currency, contractType)

#----------------------------------------------------------------------
def convertSymbol(symbol3):
    """转换代码"""
    if symbol3 in symbolMap:
        return symbolMap[symbol3]
    
    # 拆分代码
    currency, usd, expire = symbol3.split('-')
    
    # 计算到期时间
    expireDt = datetime.strptime(expire, '%y%m%d')
    now = datetime.now()
    delta = expireDt - now
    
    # 根据时间转换
    if delta <= timedelta(days=7):
        contractType = 'this_week'
    elif delta <= timedelta(days=14):
        contractType = 'next_week'
    else:
        contractType = 'quarter'
    
    result = (currency.lower(), contractType)
    symbolMap[symbol3] = result
    return result


#----------------------------------------------------------------------
def printDict(d):
    """"""
    print('-' * 30)
    l = d.keys()
    l.sort()
    for k in l:
        print(k, d[k])
    <|MERGE_RESOLUTION|>--- conflicted
+++ resolved
@@ -388,30 +388,6 @@
     #----------------------------------------------------------------------
     def onQueryPosition(self, data, request):
         """"""
-<<<<<<< HEAD
-        for holding in data['holding']:
-            for d in holding:
-                longPosition = VtPositionData()
-                longPosition.gatewayName = self.gatewayName
-                longPosition.symbol = d['instrument_id']
-                longPosition.exchange = 'OKEX'
-                longPosition.vtSymbol = '.'.join([longPosition.symbol, longPosition.exchange])
-                longPosition.direction = DIRECTION_LONG
-                longPosition.vtPositionName = '.'.join([longPosition.vtSymbol, longPosition.direction])
-                longPosition.position = int(d['long_qty'])
-                longPosition.frozen = longPosition.position - int(d['long_avail_qty'])
-                longPosition.price = float(d['long_avg_cost'])
-                
-                shortPosition = copy(longPosition)
-                shortPosition.direction = DIRECTION_SHORT
-                shortPosition.vtPositionName = '.'.join([shortPosition.vtSymbol, shortPosition.direction])
-                shortPosition.position = int(d['short_qty'])
-                shortPosition.frozen = shortPosition.position - int(d['short_avail_qty'])
-                shortPosition.price = float(d['short_avg_cost'])
-                
-                self.gateway.onPosition(longPosition)
-                self.gateway.onPosition(shortPosition)
-=======
         if not data['holding']:
             return
         
@@ -436,7 +412,6 @@
             
             self.gateway.onPosition(longPosition)
             self.gateway.onPosition(shortPosition)
->>>>>>> 389a98ab
     
     #----------------------------------------------------------------------
     def onQueryOrder(self, data, request):
